--- conflicted
+++ resolved
@@ -25,11 +25,7 @@
 LSTMBuilder::LSTMBuilder(unsigned layers,
                          unsigned input_dim,
                          unsigned hidden_dim,
-<<<<<<< HEAD
                          Model& model) : layers(layers) {
-=======
-                         Model* model) : layers(layers), input_dim(input_dim), hidden_dim(hidden_dim) {
->>>>>>> 5a08a097
   unsigned layer_input_dim = input_dim;
   for (unsigned i = 0; i < layers; ++i) {
     // i
@@ -57,7 +53,7 @@
 }
 
 void LSTMBuilder::new_graph_impl(ComputationGraph& cg) {
-    _cg = &cg;
+  _cg = &cg;
   param_vars.clear();
 
   for (unsigned i = 0; i < layers; ++i) {
@@ -97,17 +93,17 @@
       float retention_rate = 1.f - dropout_rate;
       float scale = 1.f / retention_rate;
       // in
-      masks_i.push_back(random_bernoulli(*_cg,{ idim}, retention_rate, scale));
-      masks_i.push_back(random_bernoulli(*_cg,{ idim}, retention_rate, scale));
-      masks_i.push_back(random_bernoulli(*_cg,{ idim}, retention_rate, scale));
+      masks_i.push_back(random_bernoulli(*_cg, { idim}, retention_rate, scale));
+      masks_i.push_back(random_bernoulli(*_cg, { idim}, retention_rate, scale));
+      masks_i.push_back(random_bernoulli(*_cg, { idim}, retention_rate, scale));
       // h
-      masks_i.push_back(random_bernoulli(*_cg,{ hidden_dim}, retention_rate, scale));
-      masks_i.push_back(random_bernoulli(*_cg,{ hidden_dim}, retention_rate, scale));
-      masks_i.push_back(random_bernoulli(*_cg,{ hidden_dim}, retention_rate, scale));
+      masks_i.push_back(random_bernoulli(*_cg, { hidden_dim}, retention_rate, scale));
+      masks_i.push_back(random_bernoulli(*_cg, { hidden_dim}, retention_rate, scale));
+      masks_i.push_back(random_bernoulli(*_cg, { hidden_dim}, retention_rate, scale));
       // c
-      masks_i.push_back(random_bernoulli(*_cg,{ hidden_dim}, retention_rate, scale));
-      masks_i.push_back(random_bernoulli(*_cg,{ hidden_dim}, retention_rate, scale));
-      masks_i.push_back(random_bernoulli(*_cg,{ hidden_dim}, retention_rate, scale));
+      masks_i.push_back(random_bernoulli(*_cg, { hidden_dim}, retention_rate, scale));
+      masks_i.push_back(random_bernoulli(*_cg, { hidden_dim}, retention_rate, scale));
+      masks_i.push_back(random_bernoulli(*_cg, { hidden_dim}, retention_rate, scale));
       masks.push_back(masks_i);
     }
   }
@@ -191,11 +187,10 @@
         i_ait = affine_transform({vars[BI], vars[X2I], cmult(in, masks_i[IA]) , vars[H2I], cmult(i_h_tm1, masks_i[HA]), vars[C2I], cmult(i_c_tm1, masks_i[CA])});
       else
         i_ait = affine_transform({vars[BI], vars[X2I], in , vars[H2I], i_h_tm1, vars[C2I], i_c_tm1});
+    else if (dropout_rate > 0.f)
+      i_ait = affine_transform({vars[BI], vars[X2I], cmult(in, masks_i[IA])});
     else
-      if (dropout_rate > 0.f)
-        i_ait = affine_transform({vars[BI], vars[X2I], cmult(in, masks_i[IA])});
-      else
-        i_ait = affine_transform({vars[BI], vars[X2I], in});
+      i_ait = affine_transform({vars[BI], vars[X2I], in});
     Expression i_it = logistic(i_ait);
     // forget
     Expression i_ft = 1.f - i_it;
@@ -206,11 +201,10 @@
         i_awt = affine_transform({vars[BC], vars[X2C], cmult(in, masks_i[IW]), vars[H2C], cmult(i_h_tm1, masks_i[HW])});
       else
         i_awt = affine_transform({vars[BC], vars[X2C], in, vars[H2C], i_h_tm1});
+    else if (dropout_rate > 0.f)
+      i_awt = affine_transform({vars[BC], vars[X2C], cmult(in, masks_i[IW])});
     else
-      if (dropout_rate > 0.f)
-        i_awt = affine_transform({vars[BC], vars[X2C], cmult(in, masks_i[IW])});
-      else
-        i_awt = affine_transform({vars[BC], vars[X2C], in});
+      i_awt = affine_transform({vars[BC], vars[X2C], in});
     Expression i_wt = tanh(i_awt);
     // output
     if (has_prev_state) {
@@ -227,11 +221,10 @@
         i_aot = affine_transform({vars[BO], vars[X2O], cmult(in, masks_i[IO]), vars[H2O], cmult(i_h_tm1, masks_i[HO]), vars[C2O], cmult(ct[i], masks_i[CO])});
       else
         i_aot = affine_transform({vars[BO], vars[X2O], in, vars[H2O], i_h_tm1, vars[C2O], ct[i]});
+    else if (dropout_rate > 0.f)
+      i_aot = affine_transform({vars[BO], vars[X2O], cmult(in, masks_i[IO]), vars[C2O], cmult(ct[i], masks_i[CO])});
     else
-      if (dropout_rate > 0.f)
-        i_aot = affine_transform({vars[BO], vars[X2O], cmult(in, masks_i[IO]), vars[C2O], cmult(ct[i], masks_i[CO])});
-      else
-        i_aot = affine_transform({vars[BO], vars[X2O], in, vars[C2O], ct[i]});
+      i_aot = affine_transform({vars[BO], vars[X2O], in, vars[C2O], ct[i]});
     Expression i_ot = logistic(i_aot);
     Expression ph_t = tanh(ct[i]);
     in = ht[i] = tanh(cmult(i_ot, ph_t));

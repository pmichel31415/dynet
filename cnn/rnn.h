--- conflicted
+++ resolved
@@ -101,12 +101,8 @@
   Expression add_input_impl(int prev, const Expression& x) override;
 
  public:
-<<<<<<< HEAD
   Expression add_auxiliary_input(const Expression& x, const Expression &aux);
 
-  void rewind_one_step() { h.pop_back(); }
-=======
->>>>>>> 0c4f386c
   Expression back() const { return h.back().back(); }
   std::vector<Expression> final_h() const { return (h.size() == 0 ? h0 : h.back()); }
   std::vector<Expression> final_s() const { return final_h(); }
